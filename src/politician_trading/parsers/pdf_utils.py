--- conflicted
+++ resolved
@@ -483,25 +483,6 @@
     if not text:
         return None
 
-<<<<<<< HEAD
-    # Pattern 1: Parentheses
-    match = re.search(r"\(([A-Z]{1,5})\)", text)
-    if match:
-        return match.group(1)
-
-    # Pattern 2: Brackets
-    match = re.search(r"\[([A-Z]{1,5})\]", text)
-    if match:
-        return match.group(1)
-
-    # Pattern 3: "Ticker:" or "Symbol:"
-    match = re.search(r"(?:Ticker|Symbol):\s*([A-Z]{1,5})", text, re.IGNORECASE)
-    if match:
-        return match.group(1)
-
-    # Pattern 4: Standalone uppercase 1-5 letters at end
-    match = re.search(r"\b([A-Z]{1,5})\s*$", text)
-=======
     # Pattern 1: Parentheses - this is the most reliable for tickers
     match = re.search(r'\(([A-Z]{1,5})\)', text)
     if match:
@@ -517,7 +498,6 @@
 
     # Pattern 3: Standalone uppercase 1-5 letters at end
     match = re.search(r'\b([A-Z]{1,5})\s*$', text)
->>>>>>> d9649932
     if match:
         potential = match.group(1)
         # Filter out common false positives AND asset type codes
